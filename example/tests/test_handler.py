--- conflicted
+++ resolved
@@ -86,14 +86,9 @@
     aws_request_id: str = "5b441b59-a550-11c8-6564-f1c833cf438c"
 
 
-<<<<<<< HEAD
-def test_lambda_handler(apigw_event, mocker, capsys):
-    ret = app.lambda_handler(apigw_event, Context())
-=======
 @pytest.mark.skipif(sys.version_info < (3, 7), reason="requires python3.7 or higher")
 def test_lambda_handler(lambda_handler, apigw_event, mocker, capsys):
     ret = lambda_handler(apigw_event, Context())
->>>>>>> 993e8e58
     data = json.loads(ret["body"])
 
     output = capsys.readouterr()
